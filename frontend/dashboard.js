--- conflicted
+++ resolved
@@ -2017,15 +2017,6 @@
             navigateToSection('business-profile');
             break;
         case 'ready':
-<<<<<<< HEAD
-            // Start submissions via API
-            startDirectorySubmissions();
-            break;
-        case 'in_progress':
-        case 'complete':
-            // Show details modal with real progress
-            showSubmissionProgressDetails();
-=======
             // Start submissions - call real API
             await startDirectorySubmissions();
             break;
@@ -2036,7 +2027,6 @@
             if (submissionsTab) {
                 submissionsTab.click();
             }
->>>>>>> 266af787
             break;
     }
 }
@@ -2380,13 +2370,8 @@
     }
 
     try {
-<<<<<<< HEAD
-        // Fetch stats, profile, allocation, and progress in parallel
-        const [statsRes, profileRes, allocationRes, progressRes] = await Promise.all([
-=======
         // Fetch stats, profile, allocation, active campaign, and submission counts in parallel
         const [statsRes, profileRes, allocationRes, activeCampaignRes, countsRes] = await Promise.all([
->>>>>>> 266af787
             fetch(`${API_BASE_URL}/citation-network/stats`, {
                 headers: { 'Authorization': `Bearer ${authToken}` }
             }),
@@ -2396,14 +2381,10 @@
             fetch(`${API_BASE_URL}/citation-network/allocation`, {
                 headers: { 'Authorization': `Bearer ${authToken}` }
             }),
-<<<<<<< HEAD
-            fetch(`${API_BASE_URL}/citation-network/submission-progress`, {
-=======
             fetch(`${API_BASE_URL}/citation-network/active-campaign`, {
                 headers: { 'Authorization': `Bearer ${authToken}` }
             }),
             fetch(`${API_BASE_URL}/citation-network/submissions/counts`, {
->>>>>>> 266af787
                 headers: { 'Authorization': `Bearer ${authToken}` }
             })
         ]);
