--- conflicted
+++ resolved
@@ -55,10 +55,6 @@
             font-size: 1.2rem;
         }
         
-<<<<<<< HEAD
-=======
-        /* Loading overlay */
->>>>>>> cb40637a
         .auth-loading {
             position: fixed;
             top: 0;
@@ -87,7 +83,6 @@
             0% { transform: rotate(0deg); }
             100% { transform: rotate(360deg); }
         }
-<<<<<<< HEAD
         
         .form-group {
             margin-bottom: 20px;
@@ -112,8 +107,6 @@
             outline: none;
             border-color: #00B9DA;
         }
-=======
->>>>>>> cb40637a
     </style>
 </head>
 <body>
@@ -124,6 +117,13 @@
     </div>
 
     <div class="container" id="mainContainer" style="display: none;">
+    <!-- Auth Loading Overlay -->
+    <div class="auth-loading" id="authLoading">
+        <div class="auth-loading-spinner"></div>
+        <p>Verifying authentication...</p>
+    </div>
+
+    <div class="container" id="mainContainer" style="display: none;">
         <div class="header">
             <h1>AI Visibility Score</h1>
         </div>
@@ -132,33 +132,17 @@
             <h2>Upgrade Your Plan</h2>
             
             <div class="plan-details" id="planDetails">
-<<<<<<< HEAD
                 <!-- Populated by JavaScript -->
-=======
-                <h3>Premium Plan</h3>
-                <div class="plan-price">
-                    $29<span>/month</span>
-                </div>
-                <p>Get the complete AI visibility analysis for your domain</p>
->>>>>>> cb40637a
             </div>
 
             <h3>What's Included:</h3>
             <ul class="features-list" id="featuresList">
-<<<<<<< HEAD
                 <!-- Populated by JavaScript -->
-=======
-                <li>Deep multi-page scan (30+ pages analyzed)</li>
-                <li>Competitor benchmarking (up to 3 competitors)</li>
-                <li>AI Engine simulation & testing</li>
-                <li>Exportable PDF reports</li>
-                <li>Monthly tracking & progress charts</li>
-                <li>Priority support</li>
->>>>>>> cb40637a
             </ul>
 
             <form id="checkoutForm">
                 <div class="form-group">
+                    <label>Domain to Analyze</label>
                     <label>Domain to Analyze</label>
                     <input type="url" id="domain" required placeholder="https://yourcompany.com">
                 </div>
@@ -185,25 +169,15 @@
         let userEmail = '';
         let userPlan = 'free';
 
-<<<<<<< HEAD
         // STEP 1: Enforce authentication
         (async function enforceAuth() {
             console.log('🔒 Checking authentication...');
-=======
-        // STEP 1: Enforce authentication BEFORE anything else
-        (async function enforceAuth() {
-            console.log('🔒 Starting auth enforcement...');
->>>>>>> cb40637a
             
             const token = localStorage.getItem('authToken');
             
             // No token = redirect immediately
             if (!token) {
-<<<<<<< HEAD
                 console.log('❌ No token - redirecting to login');
-=======
-                console.log('❌ No token found - redirecting to login');
->>>>>>> cb40637a
                 const currentUrl = encodeURIComponent(window.location.href);
                 window.location.replace(`auth.html?redirect=${currentUrl}`);
                 return; // Stop execution
@@ -211,6 +185,7 @@
             
             // Verify token with API
             try {
+                console.log('🔍 Verifying token...');
                 console.log('🔍 Verifying token...');
                 const response = await fetch(`${API_BASE_URL}/auth/me`, {
                     headers: { 'Authorization': `Bearer ${token}` }
@@ -219,32 +194,23 @@
                 if (!response.ok) {
                     throw new Error('Token validation failed');
                 }
+                if (!response.ok) {
+                    throw new Error('Token validation failed');
+                }
                 
                 const data = await response.json();
                 console.log('✅ User authenticated:', data.user.email);
                 
-<<<<<<< HEAD
                 isAuthenticated = true;
                 userEmail = data.user.email;
                 
                 document.getElementById('authLoading').style.display = 'none';
                 document.getElementById('mainContainer').style.display = 'block';
                 
-=======
-                // Set global state
-                isAuthenticated = true;
-                userEmail = data.user.email;
-                userPlan = data.user.plan;
-                
-                // Hide loading, show content
-                document.getElementById('authLoading').style.display = 'none';
-                document.getElementById('mainContainer').style.display = 'block';
-                
-                // NOW it's safe to initialize the page
->>>>>>> cb40637a
                 initializePage();
                 
             } catch (error) {
+                console.error('❌ Auth verification failed:', error);
                 console.error('❌ Auth verification failed:', error);
                 localStorage.removeItem('authToken');
                 localStorage.removeItem('user');
@@ -254,7 +220,6 @@
             }
         })();
 
-<<<<<<< HEAD
         // STEP 2: Initialize page after auth
         function initializePage() {
             console.log('🎨 Initializing checkout page');
@@ -265,26 +230,10 @@
             
             updatePlanDetails(plan);
             
-=======
-        // STEP 2: Initialize page AFTER auth is confirmed
-        function initializePage() {
-            console.log('🎨 Initializing page for user:', userEmail);
-            
-            // Get plan from URL params
-            const urlParams = new URLSearchParams(window.location.search);
-            const requestedPlan = urlParams.get('plan') || 'diy';
-            const urlDomain = urlParams.get('url');
-            
-            // Update plan details
-            updatePlanDetails(requestedPlan);
-            
-            // Pre-fill domain if provided
->>>>>>> cb40637a
             if (urlDomain) {
                 document.getElementById('domain').value = decodeURIComponent(urlDomain);
             }
             
-<<<<<<< HEAD
             document.getElementById('checkoutForm').addEventListener('submit', handleCheckoutSubmit);
         }
 
@@ -371,109 +320,6 @@
                     body: JSON.stringify({ domain, plan })
                 });
                 
-=======
-            // Attach form handler
-            const form = document.getElementById('checkoutForm');
-            if (form) {
-                form.addEventListener('submit', handleCheckoutSubmit);
-                console.log('✅ Form handler attached');
-            }
-        }
-
-        // STEP 3: Update plan details based on selection
-        function updatePlanDetails(plan) {
-            const planDetails = document.getElementById('planDetails');
-            const featuresList = document.getElementById('featuresList');
-            
-            if (plan === 'diy') {
-                planDetails.innerHTML = `
-                    <h3>DIY / Starter Plan</h3>
-                    <div class="plan-price">$29<span>/month</span></div>
-                    <p>Perfect for teams managing their own optimization</p>
-                `;
-                
-                featuresList.innerHTML = `
-                    <li>10 scans per month</li>
-                    <li>Homepage + 4 pages YOU choose (5 total)</li>
-                    <li>Page-level TODO lists</li>
-                    <li>Progress tracking over time</li>
-                    <li>Basic JSON-LD export</li>
-                    <li>Combined recommendations</li>
-                `;
-            } else if (plan === 'pro') {
-                planDetails.innerHTML = `
-                    <h3>Pro Plan</h3>
-                    <div class="plan-price">$99<span>/month</span></div>
-                    <p>Complete AI visibility solution for serious growth</p>
-                `;
-                
-                featuresList.innerHTML = `
-                    <li>50 scans per month</li>
-                    <li>Up to 25 pages per scan</li>
-                    <li>Brand Visibility Index</li>
-                    <li>Competitor benchmarking (3 domains)</li>
-                    <li>Outside-in crawl (PR, reviews, social)</li>
-                    <li>Advanced JSON-LD pack (5+ schemas)</li>
-                    <li>Knowledge Graph fields</li>
-                    <li>Live dashboard & analytics</li>
-                    <li>PDF export</li>
-                `;
-            }
-        }
-
-        // STEP 4: Handle form submission
-        async function handleCheckoutSubmit(e) {
-            e.preventDefault();
-            
-            console.log('📝 Form submitted');
-            
-            // Triple-check authentication
-            if (!isAuthenticated) {
-                console.error('❌ Form submitted but user not authenticated!');
-                alert('Authentication error. Please log in again.');
-                window.location.href = 'auth.html';
-                return;
-            }
-            
-            const token = localStorage.getItem('authToken');
-            if (!token) {
-                console.error('❌ No token in localStorage');
-                alert('Please log in first');
-                window.location.href = 'auth.html';
-                return;
-            }
-            
-            const domain = document.getElementById('domain').value.trim();
-            if (!domain) {
-                alert('Please enter a domain to analyze');
-                return;
-            }
-
-            const urlParams = new URLSearchParams(window.location.search);
-            const plan = urlParams.get('plan') || 'diy';
-            
-            const submitBtn = e.target.querySelector('button[type="submit"]');
-            submitBtn.disabled = true;
-            submitBtn.textContent = 'Creating checkout session...';
-            
-            try {
-                console.log('📤 Creating Stripe checkout session...');
-                console.log('   Plan:', plan);
-                console.log('   Domain:', domain);
-                console.log('   User:', userEmail);
-                
-                const response = await fetch(`${API_BASE_URL}/subscription/create-checkout-session`, {
-                    method: 'POST',
-                    headers: { 
-                        'Content-Type': 'application/json',
-                        'Authorization': `Bearer ${token}`
-                    },
-                    body: JSON.stringify({ domain, plan })
-                });
-                
-                console.log('📥 Response status:', response.status);
-                
->>>>>>> cb40637a
                 const data = await response.json();
                 
                 if (!response.ok) {
@@ -481,26 +327,15 @@
                 }
                 
                 if (!data.url) {
-<<<<<<< HEAD
                     throw new Error('No checkout URL received');
                 }
                 
                 console.log('✅ Redirecting to Stripe...');
-=======
-                    throw new Error('No checkout URL received from server');
-                }
-                
-                console.log('✅ Checkout session created, redirecting to Stripe...');
->>>>>>> cb40637a
                 window.location.href = data.url;
                 
             } catch (error) {
                 console.error('❌ Checkout error:', error);
-<<<<<<< HEAD
                 alert('Error: ' + error.message);
-=======
-                alert('Error creating checkout: ' + error.message);
->>>>>>> cb40637a
                 submitBtn.disabled = false;
                 submitBtn.textContent = 'Continue to Payment';
             }
