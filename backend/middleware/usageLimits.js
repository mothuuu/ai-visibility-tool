--- conflicted
+++ resolved
@@ -68,18 +68,6 @@
 
     const userId = req.user.id;
     const userPlan = req.user.plan || 'free';
-<<<<<<< HEAD
-    let limits;
-    try {
-      limits = getPlanLimitsOrFail(userPlan);
-    } catch (planError) {
-      return res.status(400).json({
-        error: 'Unsupported plan',
-        message: `Plan '${userPlan}' is not supported. Please contact support if this is unexpected.`
-      });
-    }
-    
-=======
     const limits = PLAN_LIMITS[userPlan];
 
     // Defensive guard: Ensure plan is valid
@@ -98,7 +86,6 @@
       });
     }
 
->>>>>>> d4920b72
     // Check if user exceeded monthly limit
     if (req.user.scans_used_this_month >= limits.scansPerMonth) {
       const upgradeMessage = getUpgradeMessage(userPlan);
