--- conflicted
+++ resolved
@@ -34,13 +34,8 @@
   }
 };
 
-<<<<<<< HEAD
-// Plan limits – single source of truth
-const { PLAN_LIMITS, getPlanLimitsOrFail } = require('../middleware/usageLimits');
-=======
 // Plan limits imported from middleware (single source of truth)
 const { PLAN_LIMITS } = require('../middleware/usageLimits');
->>>>>>> d4920b72
 
 // V5 Rubric Category Weights
 const V5_WEIGHTS = {
@@ -211,16 +206,6 @@
     }
 
     const user = userResult.rows[0];
-<<<<<<< HEAD
-
-    let planLimits;
-    try {
-      planLimits = getPlanLimitsOrFail(user.plan || 'free');
-    } catch (planError) {
-      return res.status(400).json({
-        error: 'Unsupported plan',
-        message: `Plan '${user.plan}' is not supported. Please contact support if this is unexpected.`,
-=======
     const planLimits = PLAN_LIMITS[user.plan];
 
     // Defensive guard: Ensure plan is valid
@@ -241,7 +226,6 @@
         error: 'Invalid plan configuration',
         message: 'Your account has an invalid plan. Please contact support.',
         supportEmail: 'support@yourapp.com'
->>>>>>> d4920b72
       });
     }
 
